--- conflicted
+++ resolved
@@ -433,26 +433,19 @@
         new_handler.func = NULL
         new_handler.data = NULL
 
-<<<<<<< HEAD
-        with phil:
-            old_handler = set_error_handler(new_handler)
-            retval = _hdf5.H5Gget_objinfo(self.id, name, 0, NULL)
-            set_error_handler(old_handler)
-
-            return bool(retval >= 0)
-=======
         if not self:
             return False
->>>>>>> 5a37584d
 
         IF HDF5_VERSION >= (1, 8, 5):
             # New system is more robust but requires H5Oexists_by_name
-            return _path_valid(self, name)
+            with phil:
+                return _path_valid(self, name)
         ELSE:
-            old_handler = set_error_handler(new_handler)
-            retval = _hdf5.H5Gget_objinfo(self.id, name, 0, NULL)
-            set_error_handler(old_handler)
-            return bool(retval >= 0)
+            with phil:
+                old_handler = set_error_handler(new_handler)
+                retval = _hdf5.H5Gget_objinfo(self.id, name, 0, NULL)
+                set_error_handler(old_handler)
+                return bool(retval >= 0)
 
     def __iter__(self):
         """ Return an iterator over the names of group members. """
@@ -463,15 +456,13 @@
     def __len__(self):
         """ Number of group members """
         cdef hsize_t size
-<<<<<<< HEAD
         with phil:
             H5Gget_num_objs(self.id, &size)
             return size
-=======
-        H5Gget_num_objs(self.id, &size)
-        return size
+
 
 IF HDF5_VERSION >= (1, 8, 5):
+    @with_phil
     def _path_valid(GroupID grp not None, object path not None, PropID lapl=None):
         """ Determine if *path* points to an object in the file.
 
@@ -540,5 +531,3 @@
             current_loc = next_loc
 
         return True
-
->>>>>>> 5a37584d
