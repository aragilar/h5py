--- conflicted
+++ resolved
@@ -203,14 +203,9 @@
                 pdefault(lapl))
 
 
-<<<<<<< HEAD
-    @with_phil
-    def exists(self, char* name):
-        """ (STRING name) => BOOL
-=======
+    @with_phil
     def exists(self, char* name, PropID lapl=None):
         """ (STRING name, PropID lapl=None) => BOOL
->>>>>>> 5a37584d
 
             Check if a link of the specified name exists in this group.
         """
