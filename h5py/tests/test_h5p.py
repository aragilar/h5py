--- conflicted
+++ resolved
@@ -45,7 +45,6 @@
 
 class TestFA(ut.TestCase):
     '''
-<<<<<<< HEAD
     Feature: setting/getting mdc config on a file access property list
     '''
     def test_mdc_config(self):
@@ -55,9 +54,6 @@
         config = falist.get_mdc_config()
         falist.set_mdc_config(config)
 
-=======
-    Feature: setting/getting alignment on a file access property list
-    '''
     def test_set_alignment(self):
         '''test get/set chunk cache '''
         falist = h5p.create(h5p.FILE_ACCESS)
@@ -67,7 +63,7 @@
         falist.set_alignment(threshold, alignment)
         self.assertEqual((threshold, alignment),
                          falist.get_alignment())
->>>>>>> 532c2abe
+
 
 class TestPL(ut.TestCase):
     def test_obj_track_times(self):
