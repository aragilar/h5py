--- conflicted
+++ resolved
@@ -611,10 +611,6 @@
   num_commits: 1
   first_commit: 2017-03-22 04:40:26
   github: felixonmars
-<<<<<<< HEAD
-- name: Pierlauro Sciarelli
-  email: foss@pstux.dev
-=======
 - name: Julia Garriga Ferrer
   email: julia.garriga@esrf.fr
   aliases:
@@ -633,4 +629,5 @@
   email: kieffer@esrf.fr
   alternate_emails:
     - jerome.kieffer@terre-adelie.org
->>>>>>> 273dfa9d
+- name: Pierlauro Sciarelli
+  email: foss@pstux.dev